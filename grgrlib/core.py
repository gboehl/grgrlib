--- conflicted
+++ resolved
@@ -56,15 +56,9 @@
     SS, TT, alp, bet, Q, Z = sl.ordqz(A, B, sort="ouc")
 
     if np.any(np.isclose(alp, bet)):
-<<<<<<< HEAD
-        mess0 = "Warning: unit root detected! "
+        mess = " Warning: unit root detected!"
     else:
-        mess0 = ""
-=======
-        mess = ' Warning: unit root detected!'
-    else:
-        mess = ''
->>>>>>> d3497b09
+        mess = ""
 
     # check for precision
     if not fast0(Q @ SS @ Z.T - A, 2):
@@ -87,26 +81,16 @@
         nstates = sum(out)
     else:
         if not nstates == sum(out):
-<<<<<<< HEAD
-            mess1 = (
-                "B-K condition not satisfied: %s states but %s Evs inside the unit circle. "
+            mess = (
+                "B-K condition not satisfied: %s states but %s Evs inside the unit circle."
                 % (nstates, sum(out))
+                + mess
             )
-        else:
-            mess1 = ""
-
-        if mess1 and not force:
-            raise ValueError(mess1 + mess0)
-        elif mess1 and verbose:
-            print(mess1 + mess0)
-=======
-            mess = 'B-K condition not satisfied: %s states but %s Evs inside the unit circle.' % (nstates, sum(out)) + mess
 
             if not force:
                 raise ValueError(mess)
             elif verbose:
                 print(mess)
->>>>>>> d3497b09
 
     S11 = SS[:nstates, :nstates]
     T11 = TT[:nstates, :nstates]
@@ -119,119 +103,63 @@
     lam = Z11 @ nl.inv(S11) @ T11 @ nl.inv(Z11)
 
     if verbose:
-<<<<<<< HEAD
         print(
             "[RE solver:]".ljust(15, " ")
-            + " Done in %s. Determinant of `Z11` is %1.2e. There are %s EVs o.u.c. (of %s). "
+            + " Done in %s. Determinant of `Z11` is %1.2e. There are %s EVs o.u.c. (of %s)."
             % (np.round((time.time() - st), 5), nl.det(Z11), sum(out), len(out))
-            + mess0
+            + mess
         )
-=======
-        print('[RE solver:]'.ljust(
-            15, ' ')+' Done in %s. Determinant of `Z11` is %1.2e. There are %s EVs o.u.c. (of %s).' % (np.round((time.time() - st), 5), nl.det(Z11), sum(out), len(out)) + mess)
->>>>>>> d3497b09
 
     return omg, lam
 
 
-<<<<<<< HEAD
-def re_bk(A, B=None, d_endo=None, verbose=False, force=False):
-    """
-    Klein's method
-    """
-    # TODO: rename this
-    print(
-        "[RE solver:]".ljust(15, " ") + " `re_bk` is depreciated. Use `klein` instead."
-    )
-=======
 # def re_bk(A, B=None, d_endo=None, verbose=False, force=False):
-    # """
-    # Klein's method
-    # """
-    # # TODO: rename this
-    # print('[RE solver:]'.ljust(15, ' ') +
-          # ' `re_bk` is depreciated. Use `klein` instead.')
->>>>>>> d3497b09
-
-    # if B is None:
-        # B = np.eye(A.shape[0])
-
-<<<<<<< HEAD
-    MM, PP, alp, bet, Q, Z = sl.ordqz(A, B, sort="iuc")
-
-    if not fast0(Q @ MM @ Z.T - A, 2):
-        raise ValueError("Numerical errors in QZ")
-
-    if verbose > 1:
-        print(
-            "[RE solver:]".ljust(15, " ") + " Pairs of `alp` and `bet`:\n",
-            np.vstack((alp, bet)).T,
-        )
-=======
-    # MM, PP, alp, bet, Q, Z = sl.ordqz(A, B, sort='iuc')
-
-    # if not fast0(Q @ MM @ Z.T - A, 2):
-        # raise ValueError('Numerical errors in QZ')
-
-    # if verbose > 1:
-        # print('[RE solver:]'.ljust(15, ' ') +
-              # ' Pairs of `alp` and `bet`:\n', np.vstack((alp, bet)).T)
->>>>>>> d3497b09
-
-    # out = ouc(alp, bet)
-
-<<<<<<< HEAD
-    if not d_endo:
-        d_endo = sum(out)
-    else:
-        if sum(out) > d_endo:
-            mess = (
-                "B-K condition not satisfied: %s EVs outside the unit circle for %s forward looking variables."
-                % (sum(out), d_endo)
-            )
-        elif sum(out) < d_endo:
-            mess = (
-                "B-K condition not satisfied: %s EVs outside the unit circle for %s forward looking variables."
-                % (sum(out), d_endo)
-            )
-        else:
-            mess = ""
-=======
-    # if not d_endo:
-        # d_endo = sum(out)
-    # else:
-        # if sum(out) > d_endo:
-            # mess = 'B-K condition not satisfied: %s EVs outside the unit circle for %s forward looking variables.' % (
-                # sum(out), d_endo)
-        # elif sum(out) < d_endo:
-            # mess = 'B-K condition not satisfied: %s EVs outside the unit circle for %s forward looking variables.' % (
-                # sum(out), d_endo)
-        # else:
-            # mess = ''
->>>>>>> d3497b09
-
-        # if mess and not force:
-            # raise ValueError(mess)
-        # elif mess and verbose:
-            # print(mess)
-
-    # Z21 = Z.T[-d_endo:, :d_endo]
-    # Z22 = Z.T[-d_endo:, d_endo:]
-
-<<<<<<< HEAD
-    if verbose:
-        print(
-            "[RE solver:]".ljust(15, " ")
-            + " Determinant of `Z21` is %1.2e. There are %s EVs o.u.c."
-            % (nl.det(Z21), sum(out))
-        )
-=======
-    # if verbose:
-        # print('[RE solver:]'.ljust(
-            # 15, ' ')+' Determinant of `Z21` is %1.2e. There are %s EVs o.u.c.' % (nl.det(Z21), sum(out)))
->>>>>>> d3497b09
-
-    # return -nl.inv(Z21) @ Z22
+# """
+# Klein's method
+# """
+# # TODO: rename this
+# print('[RE solver:]'.ljust(15, ' ') +
+# ' `re_bk` is depreciated. Use `klein` instead.')
+
+# if B is None:
+# B = np.eye(A.shape[0])
+
+# MM, PP, alp, bet, Q, Z = sl.ordqz(A, B, sort='iuc')
+
+# if not fast0(Q @ MM @ Z.T - A, 2):
+# raise ValueError('Numerical errors in QZ')
+
+# if verbose > 1:
+# print('[RE solver:]'.ljust(15, ' ') +
+# ' Pairs of `alp` and `bet`:\n', np.vstack((alp, bet)).T)
+
+# out = ouc(alp, bet)
+
+# if not d_endo:
+# d_endo = sum(out)
+# else:
+# if sum(out) > d_endo:
+# mess = 'B-K condition not satisfied: %s EVs outside the unit circle for %s forward looking variables.' % (
+# sum(out), d_endo)
+# elif sum(out) < d_endo:
+# mess = 'B-K condition not satisfied: %s EVs outside the unit circle for %s forward looking variables.' % (
+# sum(out), d_endo)
+# else:
+# mess = ''
+
+# if mess and not force:
+# raise ValueError(mess)
+# elif mess and verbose:
+# print(mess)
+
+# Z21 = Z.T[-d_endo:, :d_endo]
+# Z22 = Z.T[-d_endo:, d_endo:]
+
+# if verbose:
+# print('[RE solver:]'.ljust(
+# 15, ' ')+' Determinant of `Z21` is %1.2e. There are %s EVs o.u.c.' % (nl.det(Z21), sum(out)))
+
+# return -nl.inv(Z21) @ Z22
 
 
 def lti(AA, BB, CC, dimp, dimq, tol=1e-6, check=False, verbose=False):
