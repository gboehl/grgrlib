--- conflicted
+++ resolved
@@ -239,12 +239,8 @@
     return -nl.inv(Z21) @ Z22
 
 
-<<<<<<< HEAD
-@njit(cache=True, nogil=True, fastmath=True)
-def speed_kills(A, B, dimp, dimq, tol=1e-6, max_iter=300):
-=======
 def lti(AA, BB, CC, dimp, dimq, tol=1e-6, check=False, verbose=False):
-    """Improved linear time iteration
+    """standard linear time iteration
     """
 
     if check:
@@ -271,7 +267,6 @@
 
 
 def speed_kills(A, B, dimp, dimq, selector=None, tol=1e-6, check=False, verbose=False):
->>>>>>> 95009083
     """Improved linear time iteration
     """
 
@@ -300,13 +295,6 @@
     norm = tol + 1
     icnt = 0
 
-<<<<<<< HEAD
-    while norm > tol and icnt < max_iter:
-        icnt += 1
-        gn = g
-        g = A3 @ g @ nl.solve(A1 + A2 @ g, B1) - B2
-        norm = np.max(np.abs(gn-g))
-=======
     icnt = 0
     while norm > tol:
         gn = g
@@ -319,7 +307,6 @@
 
     if verbose:
         print(icnt)
->>>>>>> 95009083
 
     if icnt == max_iter:
         raise Exception("iteration did not converge")
